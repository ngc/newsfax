# Step 1: Install required packages
# pip install python-dotenv langchain-openai
import os
from dotenv import load_dotenv
from langchain.chat_models import init_chat_model
from langchain_tavily import TavilySearch
from langgraph.checkpoint.memory import MemorySaver
from langgraph.prebuilt import create_react_agent
from langchain_core.tools import tool
from langchain_core.messages import HumanMessage
from tavily import TavilyClient

<<<<<<< HEAD
# Load environment variables from .env file
load_dotenv()
# Get API keys
tavily_api_key = os.getenv("TAVILY_API_KEY")
openai_api_key = os.getenv("OPENAI_API_KEY")
=======

# make a call
# LLM to get list of facts
# LLM queries Tavily
# Tavily will return a list of
# use SQL Lite
# False, True, Somewhat True : With the sentence
def main():
    print("Hello from api!")
    parse_content_from_url_news()
>>>>>>> 2d86e985

# Quick validation
if not openai_api_key or not tavily_api_key:
    print("❌ Missing API keys in .env file!")
    exit(1)

# Initialize model and components
model = init_chat_model("openai:gpt-3.5-turbo")
memory = MemorySaver()

<<<<<<< HEAD
# Create factual quotes extraction tool
@tool
def extract_factual_quotes(content: str) -> str:
    """Extract quotes that contain information stated as a fact from the content."""
    
    # Truncate if too long
    if len(content) > 8000:
        content = content[:8000] + "... [truncated]"
    
    quote_extraction_prompt = f"""
    Find all quotes in this article that contain factual information. Look for:
    - Quotes with certain statements
    - Statements that provide concrete information
    - Quotes that describe experiences, situations, or conditions, numbers, people
    
    Return ONLY these factual style quotes, one per line. Do not add explanations or commentary.
    If no factual quotes exist, return only: "No factual quotes found"
    
    Content:
    {content}
    
    Factual quotes:
    """
    
    response = model.invoke([HumanMessage(content=quote_extraction_prompt)])
    return response.content

# Set up agent
tools = [extract_factual_quotes]
agent_executor = create_react_agent(model, tools, checkpointer=memory)

# Extract content and get quotes
url = "https://www.cbc.ca/news/canada/first-person-refugee-small-town-canada-1.7571127"
tavily_client = TavilyClient(api_key=tavily_api_key)

try:
    # Get article content
    response = tavily_client.extract(url)
    print("done extracting tavily response")
    # Extract quotes using agent
    config = {"configurable": {"thread_id": "quote_extraction_session"}}
    
    quote_extraction_request = f"""
    Find all quotes in this article that contain factual information and return only those quotes:
    
    {response}
    """
    
    agent_response = agent_executor.invoke(
        {"messages": [HumanMessage(content=quote_extraction_request)]},
        config=config
    )
    
    # Print just the quotes
    if agent_response and 'messages' in agent_response and len(agent_response['messages']) > 0:
        quotes = agent_response['messages'][-1].content
        print(quotes)
    else:
        print("No quotes could be extracted.")
=======
>>>>>>> 2d86e985

except Exception as e:
    print(f"Error: {e}")<|MERGE_RESOLUTION|>--- conflicted
+++ resolved
@@ -10,24 +10,11 @@
 from langchain_core.messages import HumanMessage
 from tavily import TavilyClient
 
-<<<<<<< HEAD
 # Load environment variables from .env file
 load_dotenv()
 # Get API keys
 tavily_api_key = os.getenv("TAVILY_API_KEY")
 openai_api_key = os.getenv("OPENAI_API_KEY")
-=======
-
-# make a call
-# LLM to get list of facts
-# LLM queries Tavily
-# Tavily will return a list of
-# use SQL Lite
-# False, True, Somewhat True : With the sentence
-def main():
-    print("Hello from api!")
-    parse_content_from_url_news()
->>>>>>> 2d86e985
 
 # Quick validation
 if not openai_api_key or not tavily_api_key:
@@ -38,7 +25,7 @@
 model = init_chat_model("openai:gpt-3.5-turbo")
 memory = MemorySaver()
 
-<<<<<<< HEAD
+
 # Create factual quotes extraction tool
 @tool
 def extract_factual_quotes(content: str) -> str:
@@ -98,8 +85,6 @@
         print(quotes)
     else:
         print("No quotes could be extracted.")
-=======
->>>>>>> 2d86e985
 
 except Exception as e:
     print(f"Error: {e}")